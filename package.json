--- conflicted
+++ resolved
@@ -28,12 +28,8 @@
     "babel-eslint": "^5.0.0",
     "babel-preset-es2015": "^6.5.0",
     "chai": "^3.5.0",
-<<<<<<< HEAD
     "chai-immutable": "^1.5.3",
-    "eslint": "^2.2.0",
-=======
     "eslint": "~2.2.0",
->>>>>>> 01f92476
     "mocha": "^2.4.5",
     "source-map-support": "^0.4.0",
     "yargs": "^4.1.0"
